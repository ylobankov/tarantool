--- conflicted
+++ resolved
@@ -149,11 +149,7 @@
         set(luajit_cflags "${luajit_cflags} -Wno-misleading-indentation")
     endif()
     separate_arguments(luajit_cflags)
-<<<<<<< HEAD
     set (luajit_ldflags ${CMAKE_EXE_LINKER_FLAGS})
-=======
-    set (luajut_ldflags ${CMAKE_EXE_LINKER_FLAGS})
->>>>>>> f9dda3d2
     separate_arguments(luajit_ldflags)
     # We are consciously ommiting debug info in RelWithDebInfo mode
     if (${CMAKE_BUILD_TYPE} STREQUAL "Debug")
