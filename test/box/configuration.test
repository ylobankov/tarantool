# encoding: tarantool
#

import os
import sys
import shutil

# mask BFD warnings: https://bugs.launchpad.net/tarantool/+bug/1018356
sys.stdout.push_filter("unable to read unknown load command 0x2\d+", "")

print """
# Bug #708685:
#  Addition of required configuration file options broke backward
#  compatibility
#  (https://bugs.launchpad.net/bugs/708685)
"""
# stop current server
server.stop()
# start server from config with holes in spaces
server.deploy("box/tarantool_bug708685.cfg")
# check connection
exec admin "show configuration"

print """
# Bug #884768:
#  Test representation of boolean values
#  (https://bugs.launchpad.net/bugs/884768)
"""
# stop current server
server.stop()
# start server from config with different boolean represenation
server.deploy("box/tarantool_bug884768.cfg")
# check values
exec admin "show configuration"

print """
# Bug #876541:
#  Test floating point values (wal_fsync_delay) with fractional part
#  (https://bugs.launchpad.net/bugs/876541)
"""
# stop current server
server.stop()
server.deploy("box/tarantool_bug876541.cfg")
# check values
exec admin "lua box.cfg.wal_fsync_delay"

print """
# Bug#928413 Lua malfunction on certain configuration
#  (https://bugs.launchpad.net/bugs/928413)
"""
# stop current server
server.stop()
server.deploy("box/tarantool_bug928413.cfg")
# check values
exec admin "lua box.cfg.wal_fsync_delay"
exec admin "lua box.space[0].enabled"
exec admin "reload configuration"

print """
<<<<<<< HEAD
# Bug#100 Segmentation fault if rows_per_wal = 1
#  (https://github.com/tarantool/tarantool/issues/100)
"""
# stop current server
server.stop()
sys.stdout.push_filter("(/\S+)+/tarantool", "tarantool")
server.test_option("-c " + os.path.join(os.getcwd(), "box/tarantool_bug_gh100.cfg"))
sys.stdout.pop_filter()
=======
# Bug#99 Salloc initialization is not checked on startup
#  (https://github.com/tarantool/tarantool/issues/99)
"""
# stop current server
server.stop()
try:
    server.deploy("box/tarantool_bug_gh-99.cfg")
except OSError as e:
    print("ok")
>>>>>>> f331a806

print """
#  Test field type conflict in keys
"""
# stop current server
server.stop()
# start server with memcached space conflict
sys.stdout.push_filter("(/\S+)+/tarantool", "tarantool")
server.test_option("-c " + os.path.join(os.getcwd(), "box/tarantool_bad_type.cfg"))
sys.stdout.pop_filter()


script_dir_path = os.path.join(vardir, "script_dir")
os.mkdir(script_dir_path)
shutil.copy("box/test_init.lua", os.path.join(script_dir_path, "init.lua"))

server.stop()
server.deploy("box/tarantool_scriptdir.cfg")
exec admin "lua print_config()"

# Test script_dir + require
server.stop()
shutil.copy("box/require_init.lua", os.path.join(script_dir_path, "init.lua"))
shutil.copy("box/require_mod.lua", os.path.join(script_dir_path, "mod.lua"))
server.deploy("box/tarantool_scriptdir.cfg")
exec admin "lua string.gmatch(package_path, '([^;]*)')()"
exec admin "lua string.gmatch(package_cpath, '([^;]*)')()"
exec admin "lua mod.test(10, 15)"

# restore default server
server.stop()
shutil.rmtree(script_dir_path, True)
server.deploy(self.suite_ini["config"])

sys.stdout.pop_filter()

# vim: syntax=python<|MERGE_RESOLUTION|>--- conflicted
+++ resolved
@@ -57,7 +57,6 @@
 exec admin "reload configuration"
 
 print """
-<<<<<<< HEAD
 # Bug#100 Segmentation fault if rows_per_wal = 1
 #  (https://github.com/tarantool/tarantool/issues/100)
 """
@@ -66,7 +65,8 @@
 sys.stdout.push_filter("(/\S+)+/tarantool", "tarantool")
 server.test_option("-c " + os.path.join(os.getcwd(), "box/tarantool_bug_gh100.cfg"))
 sys.stdout.pop_filter()
-=======
+
+print """
 # Bug#99 Salloc initialization is not checked on startup
 #  (https://github.com/tarantool/tarantool/issues/99)
 """
@@ -76,7 +76,6 @@
     server.deploy("box/tarantool_bug_gh-99.cfg")
 except OSError as e:
     print("ok")
->>>>>>> f331a806
 
 print """
 #  Test field type conflict in keys
