--- conflicted
+++ resolved
@@ -232,7 +232,6 @@
 box.schema.user.revoke('guest', 'replication')
 ---
 ...
-<<<<<<< HEAD
 -- gh-3510 assertion failure in replica_on_applier_disconnect()
 test_run:cmd('create server er_load1 with script="replication/er_load1.lua"')
 ---
@@ -264,7 +263,7 @@
 test_run:cmd('cleanup server er_load2')
 ---
 - true
-=======
+...
 --
 -- Test case for gh-3637. Before the fix replica would exit with
 -- an error. Now check that we don't hang and successfully connect.
@@ -316,5 +315,4 @@
 ...
 box.schema.user.drop('cluster')
 ---
->>>>>>> 87f9be4d
 ...