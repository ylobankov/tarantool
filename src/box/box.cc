--- conflicted
+++ resolved
@@ -228,31 +228,12 @@
 		return -1;
 	}
 
-<<<<<<< HEAD
-=======
-	/* check if at least one space is defined */
-	if (conf->space == NULL && conf->memcached_port == 0) {
-		out_warning(CNF_OK, "at least one space or memcached port must be defined");
-		return -1;
-	}
-
-	/* check configured spaces */
-	if (check_spaces(conf) != 0) {
-		return -1;
-	}
-
-	/* check memcached configuration */
-	if (memcached_check_config(conf) != 0) {
-		return -1;
-	}
-
 	/* check rows_per_wal configuration */
 	if (conf->rows_per_wal <= 1) {
 		out_warning(CNF_OK, "rows_per_wal must be greater than one");
 		return -1;
 	}
 
->>>>>>> 51704ad2
 	return 0;
 }
 
