--- conflicted
+++ resolved
@@ -91,10 +91,8 @@
 	virtual void commitAlterSpace(struct space *old_space,
 				      struct space *new_space) override;
 	virtual void initSystemSpace(struct space *space) override;
-<<<<<<< HEAD
 	virtual struct tuple_format *
 	format() override;
-=======
 
 	virtual size_t
 	bsize() const override;
@@ -110,7 +108,6 @@
 	updateBsize(const struct tuple *old_tuple,
 		    const struct tuple *new_tuple);
 
->>>>>>> 960aad6a
 public:
 	/**
 	 * A pointer to replace function, set to different values
