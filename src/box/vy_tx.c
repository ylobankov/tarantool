--- conflicted
+++ resolved
@@ -419,15 +419,9 @@
 	 *   We have to seal the tree, because we don't support mixing
 	 *   statements of different formats in the same tree.
 	 */
-<<<<<<< HEAD
-	if (unlikely(lsm->mem->schema_version != schema_version ||
+	if (unlikely(lsm->mem->space_cache_version != space_cache_version ||
 		     lsm->mem->generation != *lsm->env->p_generation)) {
 		if (vy_lsm_rotate_mem(lsm) != 0)
-=======
-	if (unlikely(index->mem->space_cache_version != space_cache_version ||
-		     index->mem->generation != *index->env->p_generation)) {
-		if (vy_index_rotate_mem(index) != 0)
->>>>>>> 2407e389
 			return -1;
 	}
 	vy_mem_pin(lsm->mem);
